// Import the native Node libraries for connecting to various databases
import { Client as PgClient } from 'pg';
import { createConnection as createMySqlConnection } from 'mysql2';
import { createClient as createTursoConnection } from '@libsql/client/web';

// Import how we interact with the databases through the Outerbase SDK
import { CloudflareD1Connection, MongoDBConnection, MySQLConnection, PostgreSQLConnection, StarbaseConnection, TursoConnection } from '@outerbase/sdk';
import { DataSource } from './types';
import { Env } from './'
import { MongoClient } from 'mongodb';

export type OperationQueueItem = {
    queries: { sql: string; params?: any[] }[];
    isTransaction: boolean;
    isRaw: boolean;
    resolve: (value: any) => void;
    reject: (reason?: any) => void;
}

export type RawQueryResponse = {
    columns: string[];
    rows: any[];
    meta: {
        rows_read: number;
        rows_written: number;
    }
}

export type QueryResponse = any[] | RawQueryResponse;

export type ConnectionDetails = {
    database: any,
    defaultSchema: string,
}

async function beforeQuery(sql: string, params?: any[], dataSource?: DataSource, env?: Env): Promise<{ sql: string, params?: any[] }> {
    // ## DO NOT REMOVE: PRE QUERY HOOK ##
    
    return {
        sql,
        params
    }
}

async function afterQuery(sql: string, result: any, isRaw: boolean, dataSource?: DataSource, env?: Env): Promise<any> {
<<<<<<< HEAD
    // ## DO NOT REMOVE: TEMPLATE POST-QUERY HOOK ##
=======
    result = isRaw ? transformRawResults(result, 'from') : result;

    // ## DO NOT REMOVE: POST QUERY HOOK ##
>>>>>>> 24c9fa99
    
    return isRaw ? transformRawResults(result, 'to') : result;
}

function transformRawResults(result: any, direction: 'to' | 'from'): Record<string, any> {
    if (direction === 'from') {
        // Convert our result from the `raw` output to a traditional object
        result = {
            ...result,
            rows: result.rows.map((row: any) => 
                result.columns.reduce((obj: any, column: string, index: number) => {
                    obj[column] = row[index];
                    return obj;
                }, {})
            )
        };

        return result.rows
    } else if (direction === 'to') {
        // Convert our traditional object to the `raw` output format
        const columns = Object.keys(result[0] || {});
        const rows = result.map((row: any) => columns.map(col => row[col]));
        
        return {
            columns,
            rows,
            meta: {
                rows_read: rows.length,
                rows_written: 0
            }
        };
    }
    
    return result
}

// Outerbase API supports more data sources than can be supported via Cloudflare Workers. For those data
// sources we recommend you connect your database to Outerbase and provide the bases API key for queries
// to be made. Otherwise, for supported data sources such as Postgres, MySQL, D1, StarbaseDB, Turso and Mongo
// we can connect to the database directly and remove the additional hop to the Outerbase API.
async function executeExternalQuery(sql: string, params: any, isRaw: boolean, dataSource: DataSource, env?: Env): Promise<any> {
    if (!dataSource.externalConnection) {
        throw new Error('External connection not found.');
    }

    // If not an Outerbase API request, forward to external database.
    if (!env?.OUTERBASE_API_KEY) {
        return await executeSDKQuery(sql, params, isRaw, dataSource, env);
    }

    // Convert params from array to object if needed
    let convertedParams = params;
    if (Array.isArray(params)) {
        let paramIndex = 0;
        convertedParams = params.reduce((acc, value, index) => ({
            ...acc,
            [`param${index}`]: value
        }), {});
        sql = sql.replace(/\?/g, () => `:param${paramIndex++}`);
    }


    const API_URL = 'https://app.outerbase.com';
    const response = await fetch(`${API_URL}/api/v1/ezql/raw`, {
        method: 'POST',
        headers: {
            'Content-Type': 'application/json',
            'X-Source-Token': dataSource.externalConnection.outerbaseApiKey,
        },
        body: JSON.stringify({
            query: sql.replaceAll('\n', ' '),
            params: convertedParams,
        }),
    });

    const results: any = await response.json();
    return results.response.results?.items;
}

export async function executeQuery(sql: string, params: any | undefined, isRaw: boolean, dataSource?: DataSource, env?: Env): Promise<QueryResponse> {
    if (!dataSource) {
        console.error('Data source not found.')
        return []
    }

    const { sql: updatedSQL, params: updatedParams } = await beforeQuery(sql, params, dataSource, env)
    let response;

    if (dataSource.source === 'internal') {
        response = await dataSource.internalConnection?.durableObject.executeQuery(updatedSQL, updatedParams, isRaw);
    } else {
        response = await executeExternalQuery(updatedSQL, updatedParams, isRaw, dataSource, env);
    }

    return await afterQuery(updatedSQL, response, isRaw, dataSource, env);
}

export async function executeTransaction(queries: { sql: string; params?: any[] }[], isRaw: boolean, dataSource?: DataSource, env?: Env): Promise<QueryResponse> {
    if (!dataSource) {
        console.error('Data source not found.')
        return []
    }
    
    const results = [];

    for (const query of queries) {
        const result = await executeQuery(query.sql, query.params, isRaw, dataSource, env);
        results.push(result);
    }
    
    return results;
}

async function createSDKPostgresConnection(env: Env): Promise<ConnectionDetails> {
    const client = new PostgreSQLConnection(
        new PgClient({
            host: env.EXTERNAL_DB_HOST,
            port: Number(env.EXTERNAL_DB_PORT),
            user: env.EXTERNAL_DB_USER,
            password: env.EXTERNAL_DB_PASS,
            database: env.EXTERNAL_DB_DATABASE
        })
    );

    return {
        database: client,
        defaultSchema: env.EXTERNAL_DB_DEFAULT_SCHEMA || 'public'
    }
}

async function createSDKMySQLConnection(env: Env): Promise<ConnectionDetails> {
    const client = new MySQLConnection(
        createMySqlConnection({
            host: env.EXTERNAL_DB_HOST,
            port: Number(env.EXTERNAL_DB_PORT),
            user: env.EXTERNAL_DB_USER,
            password: env.EXTERNAL_DB_PASS,
            database: env.EXTERNAL_DB_DATABASE,
        })
    );

    return {
        database: client,
        defaultSchema: env.EXTERNAL_DB_DEFAULT_SCHEMA || 'public'
    }
}

async function createSDKMongoConnection(env: Env): Promise<ConnectionDetails> {
    const client = new MongoDBConnection(
        new MongoClient(env.EXTERNAL_DB_MONGODB_URI as string),
        env.EXTERNAL_DB_DATABASE as string
    );

    return {
        database: client,
        defaultSchema: env.EXTERNAL_DB_DATABASE || ''
    }
}

async function createSDKTursoConnection(env: Env): Promise<ConnectionDetails> {
    const client = new TursoConnection(createTursoConnection({ 
        url: env.EXTERNAL_DB_TURSO_URI || '',
        authToken: env.EXTERNAL_DB_TURSO_TOKEN || ''
    }));

    return {
        database: client,
        defaultSchema: env.EXTERNAL_DB_DEFAULT_SCHEMA || 'main'
    }
}

async function createSDKCloudflareConnection(env: Env): Promise<ConnectionDetails> {
    const client = new CloudflareD1Connection({
        apiKey: env.EXTERNAL_DB_CLOUDFLARE_API_KEY as string,
        accountId: env.EXTERNAL_DB_CLOUDFLARE_ACCOUNT_ID as string,
        databaseId: env.EXTERNAL_DB_CLOUDFLARE_DATABASE_ID as string,
    });

    return {
        database: client,
        defaultSchema: env.EXTERNAL_DB_DEFAULT_SCHEMA || 'main'
    }
}

async function createSDKStarbaseConnection(env: Env): Promise<ConnectionDetails> {
    const client = new StarbaseConnection({
        apiKey: env.EXTERNAL_DB_STARBASEDB_URI as string,
        url: env.EXTERNAL_DB_STARBASEDB_TOKEN as string,
    });

    return {
        database: client,
        defaultSchema: env.EXTERNAL_DB_DEFAULT_SCHEMA || 'main'
    }
}

export async function executeSDKQuery(sql: string, params: any | undefined, isRaw: boolean, dataSource?: DataSource, env?: Env): Promise<QueryResponse> {
    if (!dataSource) {
        console.error('Data source not found.')
        return []
    }
    
    let db;
    
    if (env?.EXTERNAL_DB_TYPE === 'postgres') {
        const { database } = await createSDKPostgresConnection(env)
        db = database
    } else if (env?.EXTERNAL_DB_TYPE === 'mysql' && env) {
        const { database } = await createSDKMySQLConnection(env)
        db = database
    } else if (env?.EXTERNAL_DB_TYPE === 'mongo' && env) {
        const { database } = await createSDKMongoConnection(env)
        db = database
    } else if (env?.EXTERNAL_DB_TYPE === 'sqlite' && env?.EXTERNAL_DB_CLOUDFLARE_API_KEY && env) {
        const { database } = await createSDKCloudflareConnection(env)
        db = database
    } else if (env?.EXTERNAL_DB_TYPE === 'sqlite' && env?.EXTERNAL_DB_STARBASEDB_URI && env) {
        const { database } = await createSDKStarbaseConnection(env)
        db = database
    } else if (env?.EXTERNAL_DB_TYPE === 'sqlite' && env?.EXTERNAL_DB_TURSO_URI && env) {
        const { database } = await createSDKTursoConnection(env)
        db = database
    }

    await db.connect();
    const { data } = await db.raw(sql, params);
    
    return data;
}<|MERGE_RESOLUTION|>--- conflicted
+++ resolved
@@ -5,7 +5,7 @@
 
 // Import how we interact with the databases through the Outerbase SDK
 import { CloudflareD1Connection, MongoDBConnection, MySQLConnection, PostgreSQLConnection, StarbaseConnection, TursoConnection } from '@outerbase/sdk';
-import { DataSource } from './types';
+import { DataSource, Source } from './types';
 import { Env } from './'
 import { MongoClient } from 'mongodb';
 
@@ -35,7 +35,14 @@
 
 async function beforeQuery(sql: string, params?: any[], dataSource?: DataSource, env?: Env): Promise<{ sql: string, params?: any[] }> {
     // ## DO NOT REMOVE: PRE QUERY HOOK ##
-    
+    if (dataSource?.source === Source.external) {
+        // For current use case, only applying allowlist rules to the external data source
+        const isAllowed = await env?.ALLOWLIST.isQueryAllowed(sql);
+        if (isAllowed instanceof Error) {
+            throw Error(isAllowed.message)
+        }
+    }
+
     return {
         sql,
         params
@@ -43,13 +50,9 @@
 }
 
 async function afterQuery(sql: string, result: any, isRaw: boolean, dataSource?: DataSource, env?: Env): Promise<any> {
-<<<<<<< HEAD
-    // ## DO NOT REMOVE: TEMPLATE POST-QUERY HOOK ##
-=======
     result = isRaw ? transformRawResults(result, 'from') : result;
 
     // ## DO NOT REMOVE: POST QUERY HOOK ##
->>>>>>> 24c9fa99
     
     return isRaw ? transformRawResults(result, 'to') : result;
 }
