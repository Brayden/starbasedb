--- conflicted
+++ resolved
@@ -8,11 +8,8 @@
 import { exportTableToCsvRoute } from './export/csv';
 import { importDumpRoute } from './import/dump';
 import { importTableFromJsonRoute } from './import/json';
-<<<<<<< HEAD
+import { importTableFromCsvRoute } from './import/csv';
 import { handleApiRequest } from "./api";
-=======
-import { importTableFromCsvRoute } from './import/csv';
->>>>>>> 1f3cbe38
 
 const DURABLE_OBJECT_ID = 'sql-durable-object';
 
@@ -192,17 +189,14 @@
                 return createResponse(undefined, 'Table name is required', 400);
             }
             return importTableFromJsonRoute(this.sql, this.operationQueue, this.ctx, this.processingOperation, tableName, request);
-<<<<<<< HEAD
-        } else if (url.pathname.startsWith('/api')) {
-            return await handleApiRequest(request);
-=======
         } else if (request.method === 'POST' && url.pathname.startsWith('/import/csv/')) {
             const tableName = url.pathname.split('/').pop();
             if (!tableName) {
                 return createResponse(undefined, 'Table name is required', 400);
             }
             return importTableFromCsvRoute(this.sql, this.operationQueue, this.ctx, this.processingOperation, tableName, request);
->>>>>>> 1f3cbe38
+        } else if (url.pathname.startsWith('/api')) {
+            return await handleApiRequest(request);
         } else {
             return createResponse(undefined, 'Unknown operation', 400);
         }
