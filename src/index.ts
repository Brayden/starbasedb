--- conflicted
+++ resolved
@@ -9,59 +9,12 @@
 export interface Env {
     AUTHORIZATION_TOKEN: string;
     DATABASE_DURABLE_OBJECT: DurableObjectNamespace;
-<<<<<<< HEAD
-
+    REGION: string;
+  
     // Studio credentials
     STUDIO_USER?: string;
     STUDIO_PASS?: string;
-=======
-    REGION: string;
-    STUDIO_USER?: string;
-    STUDIO_PASS?: string;
-    // ## DO NOT REMOVE: TEMPLATE INTERFACE ##
-}
-
-enum RegionLocationHint {
-    AUTO = 'auto',
-    WNAM = 'wnam', // Western North America
-    ENAM = 'enam', // Eastern North America
-    SAM = 'sam', // South America
-    WEUR = 'weur', // Western Europe
-    EEUR = 'eeur', // Eastern Europe
-    APAC = 'apac', // Asia Pacific
-    OC = 'oc', // Oceania
-    AFR = 'afr', // Africa
-    ME = 'me', // Middle East
-}
-
-export class DatabaseDurableObject extends DurableObject<Env> {
-    // Durable storage for the SQL database
-    public sql: SqlStorage;
-
-    // Queue of operations to be processed, with each operation containing a list of queries to be executed
-    private operationQueue: Array<OperationQueueItem> = [];
-
-    // Flag to indicate if an operation is currently being processed
-    private processingOperation: { value: boolean } = { value: false };
-
-    // Map of WebSocket connections to their corresponding session IDs
-    private connections = new Map<string, WebSocket>();
-
-    // Instantiate LiteREST
-    private liteREST: LiteREST;
-
-	/**
-	 * The constructor is invoked once upon creation of the Durable Object, i.e. the first call to
-	 * 	`DurableObjectStub::get` for a given identifier (no-op constructors can be omitted)
-	 *
-	 * @param ctx - The interface for interacting with Durable Object state
-	 * @param env - The interface to reference bindings declared in wrangler.toml
-	 */
-    constructor(ctx: DurableObjectState, env: Env) {
-        super(ctx, env);
-        this.sql = ctx.storage.sql;
->>>>>>> af013468
-
+  
     // External database source details
     EXTERNAL_DB_TYPE?: string;
     EXTERNAL_DB_HOST?: string;
@@ -69,185 +22,9 @@
     EXTERNAL_DB_USER?: string;
     EXTERNAL_DB_PASS?: string;
     EXTERNAL_DB_PORT?: string;
-
-<<<<<<< HEAD
+  
     // ## DO NOT REMOVE: TEMPLATE INTERFACE ##
 }
-=======
-    /**
-     * Execute a raw SQL query on the database, typically used for external requests
-     * from other service bindings (e.g. auth). This serves as an exposed function for
-     * other service bindings to query the database without having to have knowledge of
-     * the current operation queue or processing state.
-     * 
-     * @param sql - The SQL query to execute.
-     * @param params - Optional parameters for the SQL query.
-     * @returns A response containing the query result or an error message.
-     */
-    async executeExternalQuery(sql: string, params: any[] | undefined): Promise<any> {
-        try {
-            const queries = [{ sql, params }];
-            const response = await enqueueOperation(
-                queries,
-                false,
-                false,
-                this.operationQueue,
-                () => processNextOperation(this.sql, this.operationQueue, this.ctx, this.processingOperation, this.env)
-            );
-
-            return response;
-        } catch (error: any) {
-            console.error('Execute External Query Error:', error);
-            return null;
-        }
-    }
-
-    async queryRoute(request: Request, isRaw: boolean): Promise<Response> {
-        try {
-            const contentType = request.headers.get('Content-Type') || '';
-            if (!contentType.includes('application/json')) {
-                return createResponse(undefined, 'Content-Type must be application/json.', 400);
-            }
-    
-            const { sql, params, transaction } = await request.json() as QueryRequest & QueryTransactionRequest;
-    
-            if (Array.isArray(transaction) && transaction.length) {
-                const queries = transaction.map((queryObj: any) => {
-                    const { sql, params } = queryObj;
-
-                    if (typeof sql !== 'string' || !sql.trim()) {
-                        throw new Error('Invalid or empty "sql" field in transaction.');
-                    } else if (params !== undefined && !Array.isArray(params)) {
-                        throw new Error('Invalid "params" field in transaction.');
-                    }
-
-                    return { sql, params };
-                });
-
-                try {
-                    const response = await enqueueOperation(
-                        queries,
-                        true,
-                        isRaw,
-                        this.operationQueue,
-                        () => processNextOperation(this.sql, this.operationQueue, this.ctx, this.processingOperation, this.env)
-                    );
-
-                    return createResponseFromOperationResponse(response);
-                } catch (error: any) {
-                    return createResponse(undefined, error.error || 'An unexpected error occurred.', error.status || 500);
-                }
-            } else if (typeof sql !== 'string' || !sql.trim()) {
-                return createResponse(undefined, 'Invalid or empty "sql" field.', 400);
-            } else if (params !== undefined && !Array.isArray(params)) {
-                return createResponse(undefined, 'Invalid "params" field.', 400);
-            }
-
-            try {
-                const queries = [{ sql, params }];
-                const response = await enqueueOperation(
-                    queries,
-                    false,
-                    isRaw,
-                    this.operationQueue,
-                    () => processNextOperation(this.sql, this.operationQueue, this.ctx, this.processingOperation, this.env)
-                );
-                
-                return createResponseFromOperationResponse(response);
-            } catch (error: any) {
-                return createResponse(undefined, error.error || 'An unexpected error occurred.', error.status || 500);
-            }
-        } catch (error: any) {
-            console.error('Query Route Error:', error);
-            return createResponse(undefined, error || 'An unexpected error occurred.', 500);
-        }
-    }
-
-    async statusRoute(_: Request): Promise<Response> {
-        return createResponse({ 
-            status: 'reachable',
-            timestamp: Date.now(),
-            usedDisk: await this.sql.databaseSize,
-        }, undefined, 200)
-    }
-
-    async fetch(request: Request): Promise<Response> {
-        const url = new URL(request.url);
-
-        if (request.method === 'POST' && url.pathname === '/query/raw') {
-            return this.queryRoute(request, true);
-        } else if (request.method === 'POST' && url.pathname === '/query') {
-            return this.queryRoute(request, false);
-        } else if (url.pathname === '/socket') {
-            return this.clientConnected();
-        } else if (request.method === 'GET' && url.pathname === '/status') {
-            return this.statusRoute(request);
-        } else if (request.method === 'GET' && url.pathname === '/status/trace') {
-            const response = await fetch('https://cloudflare.com/cdn-cgi/trace');
-            return new Response(response.body, {
-                headers: response.headers
-            });
-        } else if (url.pathname.startsWith('/rest')) {
-            return await this.liteREST.handleRequest(request);
-        } else if (request.method === 'GET' && url.pathname === '/export/dump') {
-            return dumpDatabaseRoute(this.sql, this.operationQueue, this.ctx, this.processingOperation);
-        } else if (request.method === 'GET' && url.pathname.startsWith('/export/json/')) {
-            const tableName = url.pathname.split('/').pop();
-            if (!tableName) {
-                return createResponse(undefined, 'Table name is required', 400);
-            }
-            return exportTableToJsonRoute(this.sql, this.operationQueue, this.ctx, this.processingOperation, tableName);
-        } else if (request.method === 'GET' && url.pathname.startsWith('/export/csv/')) {
-            const tableName = url.pathname.split('/').pop();
-            if (!tableName) {
-                return createResponse(undefined, 'Table name is required', 400);
-            }
-            return exportTableToCsvRoute(this.sql, this.operationQueue, this.ctx, this.processingOperation, tableName);
-        } else if (request.method === 'POST' && url.pathname === '/import/dump') {
-            return importDumpRoute(request, this.sql, this.operationQueue, this.ctx, this.processingOperation);
-        } else if (request.method === 'POST' && url.pathname.startsWith('/import/json/')) {
-            const tableName = url.pathname.split('/').pop();
-            if (!tableName) {
-                return createResponse(undefined, 'Table name is required', 400);
-            }
-            return importTableFromJsonRoute(this.sql, this.operationQueue, this.ctx, this.processingOperation, tableName, request);
-        } else if (request.method === 'POST' && url.pathname.startsWith('/import/csv/')) {
-            const tableName = url.pathname.split('/').pop();
-            if (!tableName) {
-                return createResponse(undefined, 'Table name is required', 400);
-            }
-            return importTableFromCsvRoute(this.sql, this.operationQueue, this.ctx, this.processingOperation, tableName, request);
-        } else if (url.pathname.startsWith('/api')) {
-            return await handleApiRequest(request);
-        } else {
-            return createResponse(undefined, 'Unknown operation', 400);
-        }
-    }
-
-    clientConnected() {
-        const webSocketPair = new WebSocketPair();
-        const [client, server] = Object.values(webSocketPair);
-        const wsSessionId = crypto.randomUUID();
-
-        this.ctx.acceptWebSocket(server, [wsSessionId]);
-        this.connections.set(wsSessionId, client);
-
-        return new Response(null, { status: 101, webSocket: client });
-    }
-
-    async webSocketMessage(ws: WebSocket, message: any) {
-        const { sql, params, action } = JSON.parse(message);
-    
-        if (action === 'query') {
-            const queries = [{ sql, params }];
-            const response = await enqueueOperation(
-                queries,
-                false,
-                false,
-                this.operationQueue,
-                () => processNextOperation(this.sql, this.operationQueue, this.ctx, this.processingOperation, this.env)
-            );
->>>>>>> af013468
 
 export enum Source {
     internal = 'internal',  // Durable Object's SQLite instance
