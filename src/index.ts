import { DurableObject } from "cloudflare:workers";
import { createResponse, createResponseFromOperationResponse, QueryRequest, QueryTransactionRequest } from './utils';
import { enqueueOperation, OperationQueueItem, processNextOperation } from './operation';
import handleStudioRequest from "./studio";

const DURABLE_OBJECT_ID = 'sql-durable-object';

export class DatabaseDurableObject extends DurableObject {
    // Durable storage for the SQL database
    public sql: SqlStorage;

    // Queue of operations to be processed, with each operation containing a list of queries to be executed
    private operationQueue: Array<OperationQueueItem> = [];

    // Flag to indicate if an operation is currently being processed
    private processingOperation: { value: boolean } = { value: false };

    // Socket server for websocket communication
    private connections = new Map<string, WebSocket>();

	/**
	 * The constructor is invoked once upon creation of the Durable Object, i.e. the first call to
	 * 	`DurableObjectStub::get` for a given identifier (no-op constructors can be omitted)
	 *
	 * @param ctx - The interface for interacting with Durable Object state
	 * @param env - The interface to reference bindings declared in wrangler.toml
	 */
    constructor(ctx: DurableObjectState, env: Env) {
        super(ctx, env);
        this.sql = ctx.storage.sql;
    }

    async queryRoute(request: Request, isRaw: boolean): Promise<Response> {
        try {
            const contentType = request.headers.get('Content-Type') || '';
            if (!contentType.includes('application/json')) {
                return createResponse(undefined, 'Content-Type must be application/json.', 400);
            }
    
            const { sql, params, transaction } = await request.json() as QueryRequest & QueryTransactionRequest;
    
            if (Array.isArray(transaction) && transaction.length) {
                const queries = transaction.map((queryObj: any) => {
                    const { sql, params } = queryObj;

                    if (typeof sql !== 'string' || !sql.trim()) {
                        throw new Error('Invalid or empty "sql" field in transaction.');
                    } else if (params !== undefined && !Array.isArray(params)) {
                        throw new Error('Invalid "params" field in transaction.');
                    }

                    return { sql, params };
                });

                const response = await enqueueOperation(
                    queries,
                    true,
                    isRaw,
                    this.operationQueue,
                    () => processNextOperation(this.sql, this.operationQueue, this.ctx, this.processingOperation)
                );
                return createResponseFromOperationResponse(response);
            } else if (typeof sql !== 'string' || !sql.trim()) {
                return createResponse(undefined, 'Invalid or empty "sql" field.', 400);
            } else if (params !== undefined && !Array.isArray(params)) {
                return createResponse(undefined, 'Invalid "params" field.', 400);
            }
    
            const queries = [{ sql, params }];
            const response = await enqueueOperation(
                queries,
                false,
                isRaw,
                this.operationQueue,
                () => processNextOperation(this.sql, this.operationQueue, this.ctx, this.processingOperation)
            );
            return createResponseFromOperationResponse(response);
        } catch (error: any) {
            console.error('Query Route Error:', error);
            return createResponse(undefined, error.message || 'An unexpected error occurred.', 500);
        }
    }

    async statusRoute(_: Request): Promise<Response> {
        return createResponse({ 
            status: 'reachable',
            timestamp: Date.now(),
            usedDisk: await this.sql.databaseSize,
        }, undefined, 200)
    }

    async fetch(request: Request): Promise<Response> {
        const url = new URL(request.url);

        if (request.method === 'POST' && url.pathname === '/query/raw') {
            return this.queryRoute(request, true);
        } else if (request.method === 'POST' && url.pathname === '/query') {
            return this.queryRoute(request, false);
        } else if (url.pathname === '/socket') {
            return this.clientConnected();
        } else if (request.method === 'GET' && url.pathname === '/status') {
            return this.statusRoute(request);
        } else {
            return createResponse(undefined, 'Unknown operation', 400);
        }
    }

    clientConnected() {
        const webSocketPair = new WebSocketPair();
        const [client, server] = Object.values(webSocketPair);
        const wsSessionId = crypto.randomUUID();

        this.ctx.acceptWebSocket(server, [wsSessionId]);
        this.connections.set(wsSessionId, client);

        return new Response(null, { status: 101, webSocket: client });
    }

    async webSocketMessage(ws: WebSocket, message: any) {
        const { sql, params, action } = JSON.parse(message);
    
        if (action === 'query') {
            const queries = [{ sql, params }];
            const response = await enqueueOperation(
                queries,
                false,
                false,
                this.operationQueue,
                () => processNextOperation(this.sql, this.operationQueue, this.ctx, this.processingOperation)
            );

            ws.send(JSON.stringify(response.result));
        }
    }

    async webSocketClose(ws: WebSocket, code: number, reason: string, wasClean: boolean) {
        // If the client closes the connection, the runtime will invoke the webSocketClose() handler.
        ws.close(code, "StarbaseDB is closing WebSocket connection");
    }
}

export default {
	/**
	 * This is the standard fetch handler for a Cloudflare Worker
	 *
	 * @param request - The request submitted to the Worker from the client
	 * @param env - The interface to reference bindings declared in wrangler.toml
	 * @param ctx - The execution context of the Worker
	 * @returns The response to be sent back to the client
	 */
	async fetch(request, env, ctx): Promise<Response> {
<<<<<<< HEAD
        const isWebSocket = request.headers.get("Upgrade") === "websocket";
=======
        if (env.STUDIO_USER && env.STUDIO_PASS && request.method === 'GET' && new URL(request.url).pathname === '/studio') {
            return handleStudioRequest(request, {
                username: env.STUDIO_USER,
                password: env.STUDIO_PASS, 
                apiToken: env.AUTHORIZATION_TOKEN
            });
        }
>>>>>>> db76ffe3

        /**
         * Prior to proceeding to the Durable Object, we can perform any necessary validation or
         * authorization checks here to ensure the request signature is valid and authorized to
         * interact with the Durable Object.
         */
        if (request.headers.get('Authorization') !== `Bearer ${env.AUTHORIZATION_TOKEN}` && !isWebSocket) {
            return createResponse(undefined, 'Unauthorized request', 401)
        } else if (isWebSocket) {
            /**
             * Web socket connections cannot pass in an Authorization header into their requests,
             * so we can use a query parameter to validate the connection.
             */
            const url = new URL(request.url);
            const token = url.searchParams.get('token');

            if (token !== env.AUTHORIZATION_TOKEN) {
                return new Response('WebSocket connections are not supported at this endpoint.', { status: 440 });
            }
        }

        /**
         * Retrieve the Durable Object identifier from the environment bindings and instantiate a
         * Durable Object stub to interact with the Durable Object.
         */
        let id: DurableObjectId = env.DATABASE_DURABLE_OBJECT.idFromName(DURABLE_OBJECT_ID);
		let stub = env.DATABASE_DURABLE_OBJECT.get(id);

        /**
         * Pass the fetch request directly to the Durable Object, which will handle the request
         * and return a response to be sent back to the client.
         */
        return await stub.fetch(request);
	},
} satisfies ExportedHandler<Env>;<|MERGE_RESOLUTION|>--- conflicted
+++ resolved
@@ -149,9 +149,14 @@
 	 * @returns The response to be sent back to the client
 	 */
 	async fetch(request, env, ctx): Promise<Response> {
-<<<<<<< HEAD
         const isWebSocket = request.headers.get("Upgrade") === "websocket";
-=======
+
+        /**
+         * If the request is a GET request to the /studio endpoint, we can handle the request
+         * directly in the Worker to avoid the need to deploy a separate Worker for the Studio.
+         * Studio provides a user interface to interact with the SQLite database in the Durable
+         * Object.
+         */
         if (env.STUDIO_USER && env.STUDIO_PASS && request.method === 'GET' && new URL(request.url).pathname === '/studio') {
             return handleStudioRequest(request, {
                 username: env.STUDIO_USER,
@@ -159,7 +164,6 @@
                 apiToken: env.AUTHORIZATION_TOKEN
             });
         }
->>>>>>> db76ffe3
 
         /**
          * Prior to proceeding to the Durable Object, we can perform any necessary validation or
